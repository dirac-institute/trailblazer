debug: True
thumbnails:
  small_root: ../media/
  large_root: ../media/
data_root: ../static/upload/fits
astrometry_net:
  key:
<<<<<<< HEAD
  timeout: 200
gallery_image_count: 12
=======
  timeout: 200
>>>>>>> 2ad4cf98
<|MERGE_RESOLUTION|>--- conflicted
+++ resolved
@@ -5,9 +5,5 @@
 data_root: ../static/upload/fits
 astrometry_net:
   key:
-<<<<<<< HEAD
   timeout: 200
-gallery_image_count: 12
-=======
-  timeout: 200
->>>>>>> 2ad4cf98
+gallery_image_count: 12